import asyncio
import os
import time
from functools import partial
<<<<<<< HEAD
from typing import (Dict, Iterable, List, Optional, Set, Tuple, Type, Union,
                    AsyncIterator)
=======
from typing import (Any, Dict, Iterable, List, Optional, Set, Tuple, Type,
                    Union, AsyncIterator, Callable)
>>>>>>> 24aecf42

from vllm.lora.request import LoRARequest
from vllm.config import ModelConfig
from vllm.engine.arg_utils import AsyncEngineArgs
from vllm.engine.llm_engine import LLMEngine
from vllm.engine.ray_utils import initialize_ray_cluster, ray
from vllm.executor.ray_distributed_executor_async import (
    RayDistributedModelExecutorAsync)
from vllm.executor.single_gpu_executor_async import SingleGPUModelExecutorAsync
from vllm.logger import init_logger
from vllm.outputs import RequestOutput
from vllm.sampling_params import SamplingParams

logger = init_logger(__name__)
ENGINE_ITERATION_TIMEOUT_S = int(
    os.environ.get("VLLM_ENGINE_ITERATION_TIMEOUT_S", "60"))


class AsyncEngineDeadError(RuntimeError):
    pass


def _raise_exception_on_finish(
        task: asyncio.Task, error_callback: Callable[[Exception],
                                                     None]) -> None:
    msg = ("Task finished unexpectedly. This should never happen! "
           "Please open an issue on Github.")

    exception = None
    try:
        task.result()
        # NOTE: This will be thrown if task exits normally (which it should not)
        raise AsyncEngineDeadError(msg)
    except Exception as e:
        exception = e
        logger.error("Engine background task failed", exc_info=e)
        error_callback(exception)
        raise AsyncEngineDeadError(
            msg + " See stack trace above for the actual cause.") from e


class AsyncStream:
    """A stream of RequestOutputs for a request that can be
    iterated over asynchronously."""

    def __init__(self, request_id: str) -> None:
        self.request_id = request_id
        self._queue = asyncio.Queue()
        self._finished = False

    def put(self, item: Union[RequestOutput, Exception]) -> None:
        if self._finished:
            return
        self._queue.put_nowait(item)

    def finish(self) -> None:
        self._queue.put_nowait(StopAsyncIteration())
        self._finished = True

    @property
    def finished(self) -> bool:
        return self._finished

    def __aiter__(self):
        return self

    async def __anext__(self) -> RequestOutput:
        result = await self._queue.get()
        if isinstance(result, Exception):
            raise result
        return result


class RequestTracker:
    """Synchronous abstraction for tracking requests."""

    def __init__(self) -> None:
        self._request_streams: Dict[str, AsyncStream] = {}
        self._finished_requests: asyncio.Queue[str] = asyncio.Queue()
        self._new_requests: asyncio.Queue[Tuple[AsyncStream,
                                                dict]] = asyncio.Queue()
        self.new_requests_event = asyncio.Event()

    def __contains__(self, item):
        return item in self._request_streams

    def __len__(self) -> int:
        return len(self._request_streams)

    def propagate_exception(self,
                            exc: Exception,
                            request_id: Optional[str] = None) -> None:
        """Propagate an exception to request streams
        (all if request_id is None)."""
        if request_id is not None:
            self._request_streams[request_id].put(exc)
            self.abort_request(request_id)
        else:
            for rid, stream in self._request_streams.items():
                stream.put(exc)
                self.abort_request(rid)

    def process_request_output(self,
                               request_output: RequestOutput,
                               *,
                               verbose: bool = False) -> None:
        """Process a request output from the engine."""
        request_id = request_output.request_id

        self._request_streams[request_id].put(request_output)
        if request_output.finished:
            if verbose:
                logger.info(f"Finished request {request_id}.")
            self.abort_request(request_id)

    def process_exception(self,
                          request_id: str,
                          exception: Exception,
                          *,
                          verbose: bool = False) -> None:
        """Propagate an exception from the engine."""
        self._request_streams[request_id].put(exception)
        if verbose:
            logger.info(f"Finished request {request_id}.")
        self.abort_request(request_id)

    def add_request(self, request_id: str,
                    **engine_add_request_kwargs) -> AsyncStream:
        """Add a request to be sent to the engine on the next background
        loop iteration."""
        if request_id in self._request_streams:
            raise KeyError(f"Request {request_id} already exists.")

        stream = AsyncStream(request_id)
        self._new_requests.put_nowait((stream, {
            "request_id": request_id,
            **engine_add_request_kwargs
        }))

        self.new_requests_event.set()

        return stream

    def abort_request(self, request_id: str, *, verbose: bool = False) -> None:
        """Abort a request during next background loop iteration."""
        if verbose:
            logger.info(f"Aborted request {request_id}.")

        self._finished_requests.put_nowait(request_id)

        if request_id not in self._request_streams or self._request_streams[
                request_id].finished:
            # The request has already finished or been aborted.
            return

        self._request_streams[request_id].finish()

    def get_new_and_finished_requests(self) -> Tuple[List[Dict], Set[str]]:
        """Get the new requests and finished requests to be
        sent to the engine."""
        new_requests: List[Dict] = []
        finished_requests: Set[str] = set()

        while not self._finished_requests.empty():
            request_id = self._finished_requests.get_nowait()
            finished_requests.add(request_id)
            self._request_streams.pop(request_id, None)

        while not self._new_requests.empty():
            stream, new_request = self._new_requests.get_nowait()
            if stream.request_id in finished_requests:
                # The request has already been aborted.
                stream.finish()
                continue
            self._request_streams[stream.request_id] = stream
            new_requests.append(new_request)

        return new_requests, finished_requests

    async def wait_for_new_requests(self):
        if not self.has_new_requests():
            await self.new_requests_event.wait()
        self.new_requests_event.clear()

    def has_new_requests(self):
        return not self._new_requests.empty()


class _AsyncLLMEngine(LLMEngine):
    """Extension of LLMEngine to add async methods."""

    async def step_async(self) -> List[RequestOutput]:
        """Performs one decoding iteration and returns newly generated results.
        The workers are ran asynchronously if possible.

        This function performs one decoding iteration of the engine. It first
        schedules the sequences to be executed in the next iteration and the
        token blocks to be swapped in/out/copy. Then, it executes the model
        and updates the scheduler with the model outputs. Finally, it decodes
        the sequences and returns the newly generated results.
        """
        seq_group_metadata_list, scheduler_outputs = self.scheduler.schedule()

        if not scheduler_outputs.is_empty():
            # Execute the model.
            output = await self.model_executor.execute_model_async(
                seq_group_metadata_list, scheduler_outputs.blocks_to_swap_in,
                scheduler_outputs.blocks_to_swap_out,
                scheduler_outputs.blocks_to_copy)
        else:
            output = []

        return self._process_model_outputs(output, scheduler_outputs)

    async def encode_request_async(
        self,
        request_id: str,  # pylint: disable=unused-argument
        prompt: Optional[str],
        prompt_token_ids: Optional[List[int]] = None,
        lora_request: Optional[LoRARequest] = None,
    ):
        if prompt_token_ids is None:
            assert prompt is not None
            prompt_token_ids = await self.tokenizer.encode_async(
                request_id=request_id,
                prompt=prompt,
                lora_request=lora_request)
        return prompt_token_ids

    async def add_request_async(
        self,
        request_id: str,
        prompt: Optional[str],
        sampling_params: SamplingParams,
        prompt_token_ids: Optional[List[int]] = None,
        arrival_time: Optional[float] = None,
        lora_request: Optional[LoRARequest] = None,
    ) -> None:
        if lora_request is not None and not self.lora_config:
            raise ValueError(f"Got lora_request {lora_request} but LoRA is "
                             "not enabled!")
        if arrival_time is None:
            arrival_time = time.time()
        prompt_token_ids = await self.encode_request_async(
            request_id=request_id,
            prompt=prompt,
            prompt_token_ids=prompt_token_ids,
            lora_request=lora_request)

        return self.add_request(
            request_id,
            prompt=prompt,
            prompt_token_ids=prompt_token_ids,
            sampling_params=sampling_params,
            arrival_time=arrival_time,
            lora_request=lora_request,
        )

<<<<<<< HEAD
=======
    async def _run_workers_async(
        self,
        method: str,
        *args,
        driver_args: Optional[List[Any]] = None,
        driver_kwargs: Optional[Dict[str, Any]] = None,
        **kwargs,
    ) -> Any:
        """Runs the given method on all workers."""
        coros = []

        if driver_args is None:
            driver_args = args
        if driver_kwargs is None:
            driver_kwargs = kwargs

        # Run the driver worker asynchronously.
        driver_executor = getattr(self.driver_worker, method)
        coros.append(asyncio.get_event_loop().run_in_executor(
            None, partial(driver_executor, *driver_args, **driver_kwargs)))

        # Run the ray workers asynchronously.
        for worker in self.workers:
            coros.append(worker.execute_method.remote(method, *args, **kwargs))

        all_outputs = await asyncio.gather(*coros)
        return all_outputs

    async def check_health_async(self):
        """Raises an error if engine is unhealthy."""
        self._check_if_any_actor_is_dead()

>>>>>>> 24aecf42

class AsyncLLMEngine:
    """An asynchronous wrapper for LLMEngine.

    This class is used to wrap the LLMEngine class to make it asynchronous. It
    uses asyncio to create a background loop that keeps processing incoming
    requests. The LLMEngine is kicked by the generate method when there
    are requests in the waiting queue. The generate method yields the outputs
    from the LLMEngine to the caller.

    NOTE: For the comprehensive list of arguments, see `LLMEngine`.

    Args:
        worker_use_ray: Whether to use Ray for model workers. Required for
            distributed execution. Should be the same as
            `parallel_config.worker_use_ray`.
        engine_use_ray: Whether to make LLMEngine a Ray actor. If so, the
            async frontend will be executed in a separate process as the
            model workers.
        log_requests: Whether to log the requests.
        max_log_len: Maximum number of prompt characters or prompt ID numbers
            being printed in log.
        start_engine_loop: If True, the background task to run the engine
            will be automatically started in the generate call.
        *args: Arguments for LLMEngine.
        *kwargs: Arguments for LLMEngine.
    """

    _engine_class: Type[_AsyncLLMEngine] = _AsyncLLMEngine

    def __init__(self,
                 worker_use_ray: bool,
                 engine_use_ray: bool,
                 *args,
                 log_requests: bool = True,
                 max_log_len: Optional[int] = None,
                 start_engine_loop: bool = True,
                 **kwargs) -> None:
        self.worker_use_ray = worker_use_ray
        self.engine_use_ray = engine_use_ray
        self.log_requests = log_requests
        self.max_log_len = max_log_len
        self.engine = self._init_engine(*args, **kwargs)

        self.background_loop = None
        # We need to keep a reference to unshielded
        # task as well to prevent it from being garbage
        # collected
        self._background_loop_unshielded = None
        self.start_engine_loop = start_engine_loop
        self._request_tracker: Optional[RequestTracker] = None
        self._errored_with: Optional[BaseException] = None

    @classmethod
    def from_engine_args(cls,
                         engine_args: AsyncEngineArgs,
                         start_engine_loop: bool = True) -> "AsyncLLMEngine":
        """Creates an async LLM engine from the engine arguments."""
        # Create the engine configs.
        engine_configs = engine_args.create_engine_configs()
        parallel_config = engine_configs[2]
        if parallel_config.worker_use_ray or engine_args.engine_use_ray:
            initialize_ray_cluster(parallel_config)
            executor_class = RayDistributedModelExecutorAsync
        else:
            assert parallel_config.world_size == 1, (
                "Ray is required if parallel_config.world_size > 1.")
            executor_class = SingleGPUModelExecutorAsync
        # Create the async LLM engine.
        engine = cls(parallel_config.worker_use_ray,
                     engine_args.engine_use_ray,
                     *engine_configs,
                     executor_class,
                     log_requests=not engine_args.disable_log_requests,
                     log_stats=not engine_args.disable_log_stats,
                     max_log_len=engine_args.max_log_len,
                     start_engine_loop=start_engine_loop)
        return engine

    @property
    def is_running(self) -> bool:
        return (self.background_loop is not None
                and not self._background_loop_unshielded.done())

    @property
    def is_stopped(self) -> bool:
        return self.errored or (self.background_loop is not None
                                and self._background_loop_unshielded.done())

    @property
    def errored(self) -> bool:
        return self._errored_with is not None

    def set_errored(self, exc: Exception) -> None:
        self._errored_with = exc

    def _error_callback(self, exc: Exception) -> None:
        self.set_errored(exc)
        self._request_tracker.propagate_exception(exc)

    def get_tokenizer(self):
        return self.engine.tokenizer.tokenizer

    def start_background_loop(self) -> None:
        """Start the background loop."""
        if self.errored:
            raise AsyncEngineDeadError(
                "Background loop has errored already.") from self._errored_with
        if self.is_running:
            raise RuntimeError("Background loop is already running.")
        # Initialize the RequestTracker here so it uses the right event loop.
        self._request_tracker = RequestTracker()

        self._background_loop_unshielded = asyncio.get_event_loop(
        ).create_task(self.run_engine_loop())
        self._background_loop_unshielded.add_done_callback(
            partial(_raise_exception_on_finish,
                    error_callback=self._error_callback))
        self.background_loop = asyncio.shield(self._background_loop_unshielded)

    def _init_engine(self, *args,
                     **kwargs) -> Union[_AsyncLLMEngine, "ray.ObjectRef"]:
        if not self.engine_use_ray:
            engine_class = self._engine_class
        elif self.worker_use_ray:
            engine_class = ray.remote(num_cpus=0)(self._engine_class).remote
        else:
            # FIXME(woosuk): This is a bit hacky. Be careful when changing the
            # order of the arguments.
            cache_config = args[1]
            parallel_config = args[2]
            if parallel_config.tensor_parallel_size == 1:
                num_gpus = cache_config.gpu_memory_utilization
            else:
                num_gpus = 1
            engine_class = ray.remote(num_gpus=num_gpus)(
                self._engine_class).remote
        return engine_class(*args, **kwargs)

    async def engine_step(self) -> bool:
        """Kick the engine to process the waiting requests.

        Returns True if there are in-progress requests."""

        new_requests, finished_requests = (
            self._request_tracker.get_new_and_finished_requests())

        for new_request in new_requests:
            # Add the request into the vLLM engine's waiting queue.
            # TODO: Maybe add add_request_batch to reduce Ray overhead
            try:
                if self.engine_use_ray:
                    await self.engine.add_request.remote(**new_request)
                else:
                    await self.engine.add_request_async(**new_request)
            except ValueError as e:
                # TODO: use a vLLM specific error for failed validation
                self._request_tracker.process_exception(
                    new_request["request_id"],
                    e,
                    verbose=self.log_requests,
                )

        if finished_requests:
            await self._engine_abort(finished_requests)

        if self.engine_use_ray:
            request_outputs = await self.engine.step.remote()
        else:
            request_outputs = await self.engine.step_async()

        # Put the outputs into the corresponding streams.
        for request_output in request_outputs:
            self._request_tracker.process_request_output(
                request_output, verbose=self.log_requests)

        return len(request_outputs) > 0

    async def _engine_abort(self, request_ids: Iterable[str]):
        if self.engine_use_ray:
            await self.engine.abort_request.remote(request_ids)
        else:
            self.engine.abort_request(request_ids)

    async def run_engine_loop(self):
        has_requests_in_progress = False
        while True:
            if not has_requests_in_progress:
                logger.debug("Waiting for new requests...")
                await self._request_tracker.wait_for_new_requests()
                logger.debug("Got new requests!")

            # Abort if iteration takes too long due to unrecoverable errors
            # (eg. NCCL timeouts).
            try:
                has_requests_in_progress = await asyncio.wait_for(
                    self.engine_step(), ENGINE_ITERATION_TIMEOUT_S)
            except asyncio.TimeoutError as exc:
                logger.error(
                    "Engine iteration timed out. This should never happen!")
                self.set_errored(exc)
                raise
            await asyncio.sleep(0)

    async def add_request(
        self,
        request_id: str,
        prompt: Optional[str],
        sampling_params: SamplingParams,
        prompt_token_ids: Optional[List[int]] = None,
        arrival_time: Optional[float] = None,
        lora_request: Optional[LoRARequest] = None,
    ) -> AsyncStream:
        if self.log_requests:
            shortened_prompt = prompt
            shortened_token_ids = prompt_token_ids
            if self.max_log_len is not None:
                if shortened_prompt is not None:
                    shortened_prompt = shortened_prompt[:self.max_log_len]
                if shortened_token_ids is not None:
                    shortened_token_ids = shortened_token_ids[:self.
                                                              max_log_len]
            logger.info(f"Received request {request_id}: "
                        f"prompt: {shortened_prompt!r}, "
                        f"sampling_params: {sampling_params}, "
                        f"prompt_token_ids: {shortened_token_ids}, "
                        f"lora_request: {lora_request}.")

        if not self.is_running:
            if self.start_engine_loop:
                self.start_background_loop()
            else:
                raise AsyncEngineDeadError(
                    "Background loop is not running. If it was running, "
                    "inspect the output to find the stacktrace of the "
                    "error that caused the background loop to stop "
                    "(AsyncEngineDeadError).")

        if arrival_time is None:
            arrival_time = time.time()

        if self.engine_use_ray:
            prompt_token_ids = await self.engine.encode_request_async.remote(
                request_id=request_id,
                prompt=prompt,
                prompt_token_ids=prompt_token_ids,
                lora_request=lora_request)
        else:
            prompt_token_ids = await self.engine.encode_request_async(
                request_id=request_id,
                prompt=prompt,
                prompt_token_ids=prompt_token_ids,
                lora_request=lora_request)

        stream = self._request_tracker.add_request(
            request_id,
            prompt=prompt,
            sampling_params=sampling_params,
            prompt_token_ids=prompt_token_ids,
            arrival_time=arrival_time,
            lora_request=lora_request)

        return stream

    async def generate(
        self,
        prompt: Optional[str],
        sampling_params: SamplingParams,
        request_id: str,
        prompt_token_ids: Optional[List[int]] = None,
        lora_request: Optional[LoRARequest] = None,
    ) -> AsyncIterator[RequestOutput]:
        """Generate outputs for a request.

        Generate outputs for a request. This method is a coroutine. It adds the
        request into the waiting queue of the LLMEngine and streams the outputs
        from the LLMEngine to the caller.

        Args:
            prompt: The prompt string. Can be None if prompt_token_ids is
                provided.
            sampling_params: The sampling parameters of the request.
            request_id: The unique id of the request.
            prompt_token_ids: The token IDs of the prompt. If None, we
                use the tokenizer to convert the prompts to token IDs.
            lora_request: LoRA request to use for generation, if any.

        Yields:
            The output `RequestOutput` objects from the LLMEngine for the
            request.

        Details:
            - If the engine is not running, start the background loop,
              which iteratively invokes
              :meth:`~vllm.engine.async_llm_engine.AsyncLLMEngine.engine_step`
              to process the waiting requests.
            - Add the request to the engine's `RequestTracker`.
              On the next background loop, this request will be sent to
              the underlying engine.
              Also, a corresponding `AsyncStream` will be created.
            - Wait for the request outputs from `AsyncStream` and yield them.

        Example:
            >>> # Please refer to entrypoints/api_server.py for
            >>> # the complete example.
            >>>
            >>> # initialize the engine and the example input
            >>> engine = AsyncLLMEngine.from_engine_args(engine_args)
            >>> example_input = {
            >>>     "prompt": "What is LLM?",
            >>>     "stream": False, # assume the non-streaming case
            >>>     "temperature": 0.0,
            >>>     "request_id": 0,
            >>> }
            >>>
            >>> # start the generation
            >>> results_generator = engine.generate(
            >>>    example_input["prompt"],
            >>>    SamplingParams(temperature=example_input["temperature"]),
            >>>    example_input["request_id"])
            >>>
            >>> # get the results
            >>> final_output = None
            >>> async for request_output in results_generator:
            >>>     if await request.is_disconnected():
            >>>         # Abort the request if the client disconnects.
            >>>         await engine.abort(request_id)
            >>>         # Return or raise an error
            >>>         ...
            >>>     final_output = request_output
            >>>
            >>> # Process and return the final output
            >>> ...
        """
        # Preprocess the request.
        # This should not be used for logging, as it is monotonic time.
        arrival_time = time.monotonic()

        try:
            stream = await self.add_request(
                request_id,
                prompt,
                sampling_params,
                prompt_token_ids=prompt_token_ids,
                arrival_time=arrival_time,
                lora_request=lora_request,
            )

            async for request_output in stream:
                yield request_output
        except (Exception, asyncio.CancelledError) as e:
            # If there is an exception or coroutine is cancelled, abort the
            # request.
            self._abort(request_id)
            raise e

    async def abort(self, request_id: str) -> None:
        """Abort a request.

        Abort a submitted request. If the request is finished or not found,
        this method will be a no-op.

        Args:
            request_id: The unique id of the request.
        """
        if not self.is_running:
            raise AsyncEngineDeadError(
                "Background loop is not running. If it was running, "
                "inspect the output to find the stacktrace of the "
                "error that caused the background loop to stop "
                "(AsyncEngineDeadError).")

        return self._abort(request_id)

    def _abort(self, request_id: str) -> None:
        """Abort a request.

        Abort a submitted request. If the request is finished or not found,
        this method will be a no-op.

        Args:
            request_id: The unique id of the request.
        """
        self._request_tracker.abort_request(request_id,
                                            verbose=self.log_requests)

    async def get_model_config(self) -> ModelConfig:
        """Get the model configuration of the vLLM engine."""
        if self.engine_use_ray:
            return await self.engine.get_model_config.remote()
        else:
            return self.engine.get_model_config()

    async def do_log_stats(self) -> None:
        if self.engine_use_ray:
            await self.engine.do_log_stats.remote()
        else:
            self.engine.do_log_stats()

    async def check_health(self):
        """Raises an error if engine is unhealthy."""
        t = time.perf_counter()
        logger.debug("Starting health check...")
        if self.is_stopped:
            raise AsyncEngineDeadError("Background loop is stopped.")

        if self.engine_use_ray:
            try:
                await self.engine.check_health.remote()
            except ray.exceptions.RayActorError as e:
                raise RuntimeError("Engine is dead.") from e
        else:
            await self.engine.check_health_async()
        logger.debug(f"Health check took {time.perf_counter()-t}s")<|MERGE_RESOLUTION|>--- conflicted
+++ resolved
@@ -2,13 +2,8 @@
 import os
 import time
 from functools import partial
-<<<<<<< HEAD
-from typing import (Dict, Iterable, List, Optional, Set, Tuple, Type, Union,
-                    AsyncIterator)
-=======
-from typing import (Any, Dict, Iterable, List, Optional, Set, Tuple, Type,
-                    Union, AsyncIterator, Callable)
->>>>>>> 24aecf42
+from typing import (Callable, Dict, Iterable, List, Optional, Set, Tuple, Type,
+                    Union, AsyncIterator)
 
 from vllm.lora.request import LoRARequest
 from vllm.config import ModelConfig
@@ -267,41 +262,6 @@
             lora_request=lora_request,
         )
 
-<<<<<<< HEAD
-=======
-    async def _run_workers_async(
-        self,
-        method: str,
-        *args,
-        driver_args: Optional[List[Any]] = None,
-        driver_kwargs: Optional[Dict[str, Any]] = None,
-        **kwargs,
-    ) -> Any:
-        """Runs the given method on all workers."""
-        coros = []
-
-        if driver_args is None:
-            driver_args = args
-        if driver_kwargs is None:
-            driver_kwargs = kwargs
-
-        # Run the driver worker asynchronously.
-        driver_executor = getattr(self.driver_worker, method)
-        coros.append(asyncio.get_event_loop().run_in_executor(
-            None, partial(driver_executor, *driver_args, **driver_kwargs)))
-
-        # Run the ray workers asynchronously.
-        for worker in self.workers:
-            coros.append(worker.execute_method.remote(method, *args, **kwargs))
-
-        all_outputs = await asyncio.gather(*coros)
-        return all_outputs
-
-    async def check_health_async(self):
-        """Raises an error if engine is unhealthy."""
-        self._check_if_any_actor_is_dead()
-
->>>>>>> 24aecf42
 
 class AsyncLLMEngine:
     """An asynchronous wrapper for LLMEngine.
